--- conflicted
+++ resolved
@@ -159,13 +159,6 @@
         await executeFrame(core, {}, recording, 20);
     }
 
-<<<<<<< HEAD
-    const remainingFrames = MINIMUM_FRAMES - recording.executedFrameCount;
-
-    if (remainingFrames > 0) {
-        await executeFrame(core, {}, recording, remainingFrames);
-    }
-=======
     await executeFrame(core, {}, recording, 30);
 
     // push last frame
@@ -187,7 +180,6 @@
         file,
         frameNumber: recording.executedFrameCount
     })))
->>>>>>> 1de43f8c
 
     const frames = await Promise.all(recording.frames);
 
